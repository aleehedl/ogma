name: CI

on:
  pull_request:
    branches:
      - 'master'
      - 'monorepo'
  push:
    branches:
      - '*'
  schedule:
    - cron: '0 0 * * *'

jobs:
  test:

    runs-on: ubuntu-latest

    strategy:
      matrix:
        node-version: [10.x, 12.x]

    steps:
    - uses: actions/checkout@v1
    - name: Use Node.js ${{ matrix.node-version }}
      uses: actions/setup-node@v1
      with:
        node-version: ${{ matrix.node-version }}
    - name: Start Docker Compose
      run: docker-compose up -d
    - name: install
      run: yarn setup
    - name: lint
      run: yarn lint
    - name: test
      run: yarn test:cov
    - name: integration test
<<<<<<< HEAD
      run: yarn test:int
=======
      run: yarn test:int
    - name: Stop Docker Compose
      run: docker-compose down
>>>>>>> 3decf046
<|MERGE_RESOLUTION|>--- conflicted
+++ resolved
@@ -35,10 +35,6 @@
     - name: test
       run: yarn test:cov
     - name: integration test
-<<<<<<< HEAD
-      run: yarn test:int
-=======
       run: yarn test:int
     - name: Stop Docker Compose
-      run: docker-compose down
->>>>>>> 3decf046
+      run: docker-compose down